﻿using System.ComponentModel.DataAnnotations;

namespace Multitenancy.Models;

/// <summary>
/// Represents a tenant entity in a multi-tenant system.
/// This record contains the core information needed to identify and manage a tenant.
/// </summary>
public sealed record TenantModel
{
    /// <summary>
    /// Gets or sets the unique identifier for the tenant.
    /// </summary>
    [Required]
    public required Guid Id { get; set; }
<<<<<<< HEAD

    /// <summary>
    /// Gets or sets the unique string identifier for the tenant.
    /// This is typically used as a human-readable identifier for the tenant.
    /// </summary>
    [Required]
    public required string Identifier { get; set; }

    /// <summary>
    /// Gets or sets the timestamp when the tenant was created.
    /// </summary>
=======
    [Required]
    public required string Identifier { get; set; }
>>>>>>> 7e32eb19
    public DateTimeOffset CreatedAt { get; set; }

    /// <summary>
    /// Gets or sets the timestamp when the tenant was last updated.
    /// Null if the tenant has never been updated.
    /// </summary>
    public DateTimeOffset? UpdatedAt { get; set; }
<<<<<<< HEAD

    /// <summary>
    /// Gets or sets whether the tenant has been marked as deleted.
    /// Default value is false.
    /// </summary>
=======
>>>>>>> 7e32eb19
    public bool Deleted { get; set; } = false;
}<|MERGE_RESOLUTION|>--- conflicted
+++ resolved
@@ -1,4 +1,4 @@
-﻿using System.ComponentModel.DataAnnotations;
+using System.ComponentModel.DataAnnotations;
 
 namespace Multitenancy.Models;
 
@@ -13,7 +13,6 @@
     /// </summary>
     [Required]
     public required Guid Id { get; set; }
-<<<<<<< HEAD
 
     /// <summary>
     /// Gets or sets the unique string identifier for the tenant.
@@ -25,10 +24,6 @@
     /// <summary>
     /// Gets or sets the timestamp when the tenant was created.
     /// </summary>
-=======
-    [Required]
-    public required string Identifier { get; set; }
->>>>>>> 7e32eb19
     public DateTimeOffset CreatedAt { get; set; }
 
     /// <summary>
@@ -36,13 +31,10 @@
     /// Null if the tenant has never been updated.
     /// </summary>
     public DateTimeOffset? UpdatedAt { get; set; }
-<<<<<<< HEAD
 
     /// <summary>
     /// Gets or sets whether the tenant has been marked as deleted.
     /// Default value is false.
     /// </summary>
-=======
->>>>>>> 7e32eb19
     public bool Deleted { get; set; } = false;
 }